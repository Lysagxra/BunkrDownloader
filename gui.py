import customtkinter as ctk
from downloader import main as downloader_main
import threading
import asyncio
import sys
from contextlib import redirect_stdout
import io
<<<<<<< HEAD
from PIL import Image, ImageTk
import os

def resource_path(relative_path):
    """ Get absolute path to resource, works for dev and for PyInstaller """
    try:
        # PyInstaller creates a temp folder and stores path in _MEIPASS
        base_path = sys._MEIPASS
    except Exception:
        base_path = os.path.abspath(".")

    return os.path.join(base_path, relative_path)
=======
import os
import platform
>>>>>>> 00eafb96

class DownloaderUI(ctk.CTk):
    def __init__(self):
        super().__init__()

        self.title("Bunkr Downloader")
        self.geometry("500x400")

        try:
            # Set window icon
            self.iconphoto(True, ImageTk.PhotoImage(Image.open(resource_path("icon.png"))))
        except Exception as e:
            # Use original stdout if icon loading fails, as sys.stdout is redirected
            print(f"Error loading icon: {e}", file=sys.__stdout__)

        self.grid_columnconfigure(0, weight=1)

        self.url_label = ctk.CTkLabel(self, text="Bunkr URL:")
        self.url_label.grid(row=0, column=0, padx=20, pady=(20, 5), sticky="w")

        self.url_entry = ctk.CTkEntry(self, placeholder_text="Enter Bunkr URL")
        self.url_entry.grid(row=1, column=0, padx=20, pady=5, sticky="ew")

        self.download_button = ctk.CTkButton(self, text="Download", command=self.start_download)
        self.download_button.grid(row=2, column=0, padx=20, pady=20)

        self.progress_bar = ctk.CTkProgressBar(self, orientation="horizontal")
        self.progress_bar.set(0)
        self.progress_bar.grid(row=3, column=0, padx=20, pady=10, sticky="ew")
        
        self.status_textbox = ctk.CTkTextbox(self, height=150)
        self.status_textbox.grid(row=4, column=0, padx=20, pady=(10, 5), sticky="nsew")
        self.status_textbox.configure(state="disabled")

        self.info_label = ctk.CTkLabel(self, text="GUI v2025.08.29 by ZeroHackz")
        self.info_label.grid(row=5, column=0, padx=20, pady=(5, 20), sticky="s")

        # Redirect stdout to the textbox
        sys.stdout = self.redirect_stdout_to_textbox()


    def redirect_stdout_to_textbox(self):
        class IORedirector(io.StringIO):
            def __init__(self, textbox):
                super().__init__()
                self.textbox = textbox

            def write(self, text):
                self.textbox.configure(state="normal")
                self.textbox.insert("end", text)
                self.textbox.see("end")
                self.textbox.configure(state="disabled")

            def flush(self):
                pass

        return IORedirector(self.status_textbox)

    def start_download(self):
        url = self.url_entry.get()
        if not url:
            self.status_textbox.configure(state="normal")
            self.status_textbox.delete("1.0", "end")
            self.status_textbox.insert("end", "Please enter a URL.")
            self.status_textbox.configure(state="disabled")
            return

        self.download_button.configure(state="disabled")
        self.progress_bar.set(0)
        self.status_textbox.configure(state="normal")
        self.status_textbox.delete("1.0", "end")
        self.status_textbox.insert("end", f"Received URL: {url}\\n")
        self.status_textbox.configure(state="disabled")

        # Run the downloader in a separate thread to avoid blocking the UI
        download_thread = threading.Thread(target=self.run_downloader, args=(url,))
        download_thread.start()

    def run_downloader(self, url):
        try:
            # It's tricky to run asyncio code in a separate thread when the main thread is not async.
            # A simple approach is to run the async main function using asyncio.run()
            # This will block the thread until the download is complete.
            
            # Mock downloader arguments
            sys.argv = ['downloader.py', url]
            
            download_path = asyncio.run(downloader_main())

            self.status_textbox.configure(state="normal")
            self.status_textbox.insert("end", "\nDownload finished!")
            self.status_textbox.configure(state="disabled")

            if download_path and platform.system() == "Windows":
                os.startfile(download_path)

        except Exception as e:
            self.status_textbox.configure(state="normal")
            self.status_textbox.insert("end", f"\nAn error occurred: {e}")
            self.status_textbox.configure(state="disabled")
        finally:
            self.download_button.configure(state="normal")
            self.progress_bar.set(1)


if __name__ == "__main__":
    app = DownloaderUI()
    app.mainloop()<|MERGE_RESOLUTION|>--- conflicted
+++ resolved
@@ -5,7 +5,6 @@
 import sys
 from contextlib import redirect_stdout
 import io
-<<<<<<< HEAD
 from PIL import Image, ImageTk
 import os
 
@@ -18,17 +17,13 @@
         base_path = os.path.abspath(".")
 
     return os.path.join(base_path, relative_path)
-=======
-import os
-import platform
->>>>>>> 00eafb96
 
 class DownloaderUI(ctk.CTk):
     def __init__(self):
         super().__init__()
 
         self.title("Bunkr Downloader")
-        self.geometry("500x400")
+        self.geometry("500x350")
 
         try:
             # Set window icon
