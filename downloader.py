"""Python-based downloader for Bunkr albums and files.

Usage:
    Run the script from the command line with a valid album or media URL:
        python3 downloader.py <album_or_media_url>
"""

from __future__ import annotations

import asyncio
import sys
from typing import TYPE_CHECKING

from requests.exceptions import ConnectionError as RequestConnectionError
from requests.exceptions import RequestException, Timeout

from helpers.bunkr_utils import get_bunkr_status
from helpers.config import (
    AlbumInfo,
    DownloadInfo,
    SessionInfo,
    parse_arguments,
)
from helpers.crawlers.crawler_utils import (
    extract_all_album_item_pages,
    get_download_info,
)
from helpers.downloaders.album_downloader import AlbumDownloader, MediaDownloader
from helpers.file_utils import create_download_directory, format_directory_name
from helpers.general_utils import (
    check_disk_space,
    check_python_version,
    clear_terminal,
    fetch_page,
)
from helpers.managers.live_manager import initialize_managers
from helpers.url_utils import (
    check_url_type,
    get_album_id,
    get_album_name,
    get_host_page,
    get_identifier,
)

if TYPE_CHECKING:
    from argparse import Namespace

    from bs4 import BeautifulSoup

    from helpers.managers.live_manager import LiveManager


async def handle_download_process(
    session_info: SessionInfo,
    url: str,
    initial_soup: BeautifulSoup,
    live_manager: LiveManager,
) -> None:
    """Handle the download process for a Bunkr album or a single item."""
    host_page = get_host_page(url)
    identifier = get_identifier(url, soup=initial_soup)

    # Album download
    if check_url_type(url):
        item_pages = await extract_all_album_item_pages(initial_soup, host_page, url)
        album_downloader = AlbumDownloader(
            session_info=session_info,
            album_info=AlbumInfo(album_id=identifier, item_pages=item_pages),
            live_manager=live_manager,
        )
        await album_downloader.download_album()

    # Single item download
    else:
        download_link, filename = await get_download_info(url, initial_soup)
        live_manager.add_overall_task(identifier, num_tasks=1)
        task = live_manager.add_task()

        media_downloader = MediaDownloader(
            session_info=session_info,
            download_info=DownloadInfo(
                download_link=download_link,
                filename=filename,
                task=task,
            ),
            live_manager=live_manager,
        )
        media_downloader.download()


async def validate_and_download(
    bunkr_status: dict[str, str],
    url: str,
    live_manager: LiveManager,
    args: Namespace | None = None,
) -> str:
    """Validate the provided URL, and initiate the download process."""
    soup = await fetch_page(url)
    album_id = get_album_id(url) if check_url_type(url) else None
    album_name = get_album_name(soup)

    directory_name = format_directory_name(album_name, album_id)
<<<<<<< HEAD
    download_path = create_download_directory(directory_name)
    print(f"\n\nDownloading to: {download_path}")
=======
    download_path = create_download_directory(
        directory_name, custom_path=args.custom_path,
    )

    # Check the available disk space on the download path before starting the download.
    check_disk_space(live_manager, custom_path=download_path)
>>>>>>> 7f8c89ed
    session_info = SessionInfo(
        args=args,
        bunkr_status=bunkr_status,
        download_path=download_path,
    )

    try:
        await handle_download_process(session_info, url, soup, live_manager)

    except (RequestConnectionError, Timeout, RequestException) as err:
        error_message = f"Error downloading from {url}: {err}"
        raise RuntimeError(error_message) from err

    return download_path


<<<<<<< HEAD
def initialize_managers(*, disable_ui: bool = False) -> LiveManager:
    """Initialize and return the managers for progress tracking and logging."""
    progress_manager = ProgressManager(task_name="Album", item_description="File")
    logger_table = LoggerTable()
    return LiveManager(progress_manager, logger_table, disable_ui=disable_ui)


def add_disable_ui_argument(parser: ArgumentParser) -> None:
    """Add the --disable-ui argument to any parser."""
    parser.add_argument(
        "--disable-ui",
        action="store_true",
        help="Disable the user interface",
    )


def parse_arguments() -> Namespace:
    """Parse command-line arguments."""
    parser = argparse.ArgumentParser(description="Acquire URL and other arguments.")
    parser.add_argument("url", type=str, help="The URL to process")
    parser.add_argument(
        "--ignore",
        type=str,
        nargs="+",
        help="A list of substrings to match against filenames. "
        "Files containing any of these substrings in their names will be skipped.",
    )
    parser.add_argument(
        "--include",
        type=str,
        nargs="+",
        help="A list of substrings to match against filenames. "
        "Files containing any of these substrings in their names will be downloaded.",
    )
    add_disable_ui_argument(parser)
    return parser.parse_args()


async def main() -> str:
=======
async def main() -> None:
>>>>>>> 7f8c89ed
    """Initialize the download process."""
    clear_terminal()
    check_python_version()

    bunkr_status = get_bunkr_status()
    args = parse_arguments()
    live_manager = initialize_managers(disable_ui=args.disable_ui)
    download_path = ""

    try:
        with live_manager.live:
            download_path = await validate_and_download(
                bunkr_status,
                args.url,
                live_manager,
                args=args,
            )
            live_manager.stop()

    except KeyboardInterrupt:
        sys.exit(1)

    return download_path


if __name__ == "__main__":
    asyncio.run(main())<|MERGE_RESOLUTION|>--- conflicted
+++ resolved
@@ -93,24 +93,19 @@
     url: str,
     live_manager: LiveManager,
     args: Namespace | None = None,
-) -> str:
+) -> None:
     """Validate the provided URL, and initiate the download process."""
     soup = await fetch_page(url)
     album_id = get_album_id(url) if check_url_type(url) else None
     album_name = get_album_name(soup)
 
     directory_name = format_directory_name(album_name, album_id)
-<<<<<<< HEAD
-    download_path = create_download_directory(directory_name)
-    print(f"\n\nDownloading to: {download_path}")
-=======
     download_path = create_download_directory(
         directory_name, custom_path=args.custom_path,
     )
 
     # Check the available disk space on the download path before starting the download.
     check_disk_space(live_manager, custom_path=download_path)
->>>>>>> 7f8c89ed
     session_info = SessionInfo(
         args=args,
         bunkr_status=bunkr_status,
@@ -124,52 +119,8 @@
         error_message = f"Error downloading from {url}: {err}"
         raise RuntimeError(error_message) from err
 
-    return download_path
 
-
-<<<<<<< HEAD
-def initialize_managers(*, disable_ui: bool = False) -> LiveManager:
-    """Initialize and return the managers for progress tracking and logging."""
-    progress_manager = ProgressManager(task_name="Album", item_description="File")
-    logger_table = LoggerTable()
-    return LiveManager(progress_manager, logger_table, disable_ui=disable_ui)
-
-
-def add_disable_ui_argument(parser: ArgumentParser) -> None:
-    """Add the --disable-ui argument to any parser."""
-    parser.add_argument(
-        "--disable-ui",
-        action="store_true",
-        help="Disable the user interface",
-    )
-
-
-def parse_arguments() -> Namespace:
-    """Parse command-line arguments."""
-    parser = argparse.ArgumentParser(description="Acquire URL and other arguments.")
-    parser.add_argument("url", type=str, help="The URL to process")
-    parser.add_argument(
-        "--ignore",
-        type=str,
-        nargs="+",
-        help="A list of substrings to match against filenames. "
-        "Files containing any of these substrings in their names will be skipped.",
-    )
-    parser.add_argument(
-        "--include",
-        type=str,
-        nargs="+",
-        help="A list of substrings to match against filenames. "
-        "Files containing any of these substrings in their names will be downloaded.",
-    )
-    add_disable_ui_argument(parser)
-    return parser.parse_args()
-
-
-async def main() -> str:
-=======
 async def main() -> None:
->>>>>>> 7f8c89ed
     """Initialize the download process."""
     clear_terminal()
     check_python_version()
@@ -177,11 +128,10 @@
     bunkr_status = get_bunkr_status()
     args = parse_arguments()
     live_manager = initialize_managers(disable_ui=args.disable_ui)
-    download_path = ""
 
     try:
         with live_manager.live:
-            download_path = await validate_and_download(
+            await validate_and_download(
                 bunkr_status,
                 args.url,
                 live_manager,
@@ -192,8 +142,6 @@
     except KeyboardInterrupt:
         sys.exit(1)
 
-    return download_path
-
 
 if __name__ == "__main__":
     asyncio.run(main())